GIT
  remote: http://github.com/travis-ci/fog
  revision: 34e03180370abdd61903bbc5cb3564e54bd1eec1
  specs:
    fog (1.10.1)
      builder
      excon (~> 0.20)
      formatador (~> 0.2.0)
      json (~> 1.7)
      mime-types
      net-scp (~> 1.1)
      net-ssh (>= 2.1.3)
      nokogiri (~> 1.5.0)
      ruby-hmac

GIT
  remote: https://github.com/celluloid/celluloid
  revision: 8a8d92582b01c7347ef1b90e9c89189afbed7786
  ref: 8a8d925
  specs:
    celluloid (0.15.0.pre)
      timers (>= 1.0.0)

GIT
  remote: https://github.com/joshk/sshjr
  revision: 35c2fdf006295a1d2c1da77b81f39ac5deb89e9e
  specs:
    sshjr (0.1.0)

GIT
  remote: https://github.com/joshk/vagrant
  revision: 8ccf5a2ee1d563a6eca39dafaeb05fdcc3b72a98
  branch: 1-0-stable
  specs:
    vagrant (1.0.7.dev)
      archive-tar-minitar (= 0.5.2)
      childprocess (~> 0.3.1)
      erubis (~> 2.7.0)
      i18n (~> 0.6.0)
      json (~> 1.5)
      log4r (~> 1.1.9)
      net-scp (~> 1.0)
      net-ssh (~> 2.2)

GIT
  remote: https://github.com/travis-ci/travis-build
<<<<<<< HEAD
  revision: 86fefce8cead695bcd673113ac24fa79ac80ca21
=======
  revision: 4ff0000440ba85d14ff12ae5366151a193c02614
>>>>>>> cd0859e7
  specs:
    travis-build (0.0.1)

GIT
  remote: https://github.com/travis-ci/travis-support
  revision: 7c69fe727968b31551ce3acbe0d4f2e0e5bc8fa3
  specs:
    travis-support (0.0.1)

GEM
  remote: https://rubygems.org/
  specs:
    activesupport (3.2.14)
      i18n (~> 0.6, >= 0.6.4)
      multi_json (~> 1.0)
    addressable (2.3.5)
    archive-tar-minitar (0.5.2)
    atomic (1.1.13)
    atomic (1.1.13-java)
    avl_tree (1.1.3)
    bouncy-castle-java (1.5.0147)
    builder (3.2.2)
    childprocess (0.3.9)
      ffi (~> 1.0, >= 1.0.11)
    diff-lcs (1.2.4)
    erubis (2.7.0)
    excon (0.25.3)
    faraday (0.7.6)
      addressable (~> 2.2)
      multipart-post (~> 1.1)
      rack (~> 1.1)
    faraday_middleware (0.9.0)
      faraday (>= 0.7.4, < 0.9)
    ffi (1.9.0)
    ffi (1.9.0-java)
    formatador (0.2.4)
    hashr (0.0.22)
    hitimes (1.2.1)
    hitimes (1.2.1-java)
    hot_bunnies (2.0.0.pre10-java)
    i18n (0.6.5)
    jruby-openssl (0.8.8)
      bouncy-castle-java (>= 1.5.0147)
    json (1.8.0)
    json (1.8.0-java)
    log4r (1.1.10)
    metaclass (0.0.1)
    metriks (0.9.9.5)
      atomic (~> 1.0)
      avl_tree (~> 1.1.2)
      hitimes (~> 1.1)
    micromachine (1.0.4)
    mime-types (1.23)
    mocha (0.11.4)
      metaclass (~> 0.0.1)
    multi_json (1.2.0)
    multipart-post (1.2.0)
    net-scp (1.1.2)
      net-ssh (>= 2.6.5)
    net-ssh (2.6.8)
    nokogiri (1.5.10)
    nokogiri (1.5.10-java)
    rack (1.5.2)
    rake (0.9.6)
    rspec (2.14.1)
      rspec-core (~> 2.14.0)
      rspec-expectations (~> 2.14.0)
      rspec-mocks (~> 2.14.0)
    rspec-core (2.14.5)
    rspec-expectations (2.14.1)
      diff-lcs (>= 1.1.3, < 2.0)
    rspec-mocks (2.14.3)
    ruby-hmac (0.4.0)
    simplecov (0.7.1)
      multi_json (~> 1.0)
      simplecov-html (~> 0.7.1)
    simplecov-html (0.7.1)
    thor (0.14.6)
    timers (1.1.0)
    travis-saucelabs-api (0.0.2)
      faraday (~> 0.7)
      faraday_middleware (~> 0.9)
      thor (~> 0.14)
    vagrant-vbguest (0.8.0)
      i18n (~> 0.6.0)
      log4r (~> 1.1.9)
      micromachine (~> 1.0.4)

PLATFORMS
  java
  ruby

DEPENDENCIES
  activesupport
  celluloid!
  excon (~> 0.25.1)
  faraday (~> 0.7.5)
  fog!
  hashr (~> 0.0.18)
  hot_bunnies (= 2.0.0.pre10)
  jruby-openssl (~> 0.8.0)
  json
  metriks
  mocha (~> 0.11.0)
  multi_json (~> 1.2.0)
  net-ssh (~> 2.6.8)
  rake (~> 0.9.2)
  rspec
  simplecov (>= 0.4.0)
  sshjr!
  thor (~> 0.14.6)
  travis-build!
  travis-saucelabs-api (~> 0.0)
  travis-support!
  vagrant!
  vagrant-vbguest<|MERGE_RESOLUTION|>--- conflicted
+++ resolved
@@ -44,11 +44,7 @@
 
 GIT
   remote: https://github.com/travis-ci/travis-build
-<<<<<<< HEAD
-  revision: 86fefce8cead695bcd673113ac24fa79ac80ca21
-=======
   revision: 4ff0000440ba85d14ff12ae5366151a193c02614
->>>>>>> cd0859e7
   specs:
     travis-build (0.0.1)
 
