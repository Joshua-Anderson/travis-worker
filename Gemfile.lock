GIT
  remote: git://github.com/joshk/net-ssh-shell
  revision: 9a5bee577fd18b038d1818e2c323311845f71edf
  specs:
    net-ssh-shell (0.3.0.dev)
      net-ssh (~> 2.1)

GIT
<<<<<<< HEAD
  remote: https://github.com/travis-ci/travis-build.git
=======
  remote: https://github.com/travis-ci/travis-build
>>>>>>> d388e02e
  revision: 6411bcea6c583de2bca8fddab02aa9ef65d2a085
  specs:
    travis-build (0.2.0)

GIT
  remote: https://github.com/travis-ci/travis-support
  revision: d978ec91ffb454b4e2529a2f967a15e883e8a6b6
  specs:
    travis-support (0.0.1)

GEM
  remote: http://rubygems.org/
  specs:
    activesupport (3.2.3)
      i18n (~> 0.6)
      multi_json (~> 1.0)
    addressable (2.2.7)
    archive-tar-minitar (0.5.2)
    bouncy-castle-java (1.5.0146.1)
    childprocess (0.3.2)
      ffi (~> 1.0.6)
    diff-lcs (1.1.3)
    erubis (2.7.0)
    faraday (0.7.6)
      addressable (~> 2.2)
      multipart-post (~> 1.1)
      rack (~> 1.1)
    ffi (1.0.11-java)
    hashr (0.0.21)
    hot_bunnies (1.3.7-java)
    i18n (0.6.0)
    jruby-openssl (0.7.6.1)
      bouncy-castle-java (>= 1.5.0146.1)
    json (1.5.4-java)
    log4r (1.1.10)
    metaclass (0.0.1)
    mocha (0.11.2)
      metaclass (~> 0.0.1)
    multi_json (1.2.0)
    multipart-post (1.1.5)
    net-scp (1.0.4)
      net-ssh (>= 1.99.1)
    net-ssh (2.2.2)
    rack (1.4.1)
    rake (0.9.2.2)
    rspec (2.9.0)
      rspec-core (~> 2.9.0)
      rspec-expectations (~> 2.9.0)
      rspec-mocks (~> 2.9.0)
    rspec-core (2.9.0)
    rspec-expectations (2.9.1)
      diff-lcs (~> 1.1.3)
    rspec-mocks (2.9.0)
    simple_states (0.1.0.pre2)
      activesupport
      hashr (~> 0.0.10)
    simplecov (0.6.1)
      multi_json (~> 1.0)
      simplecov-html (~> 0.5.3)
    simplecov-html (0.5.3)
    thor (0.14.6)
    vagrant (1.0.2)
      archive-tar-minitar (= 0.5.2)
      childprocess (~> 0.3.1)
      erubis (~> 2.7.0)
      i18n (~> 0.6.0)
      json (~> 1.5.1)
      log4r (~> 1.1.9)
      net-scp (~> 1.0.4)
      net-ssh (~> 2.2.2)
    vagrant-vbguest (0.3.0)
      vagrant (>= 0.9.4)

PLATFORMS
  java

DEPENDENCIES
  faraday (~> 0.7.5)
  hashr (~> 0.0.18)
  hot_bunnies (~> 1.3.3)
  jruby-openssl (~> 0.7.4)
  json
  mocha
  multi_json (~> 1.2.0)
  net-ssh-shell!
  rake (~> 0.9.2)
  rspec
  simple_states (= 0.1.0.pre2)
  simplecov (>= 0.4.0)
  thor (~> 0.14.6)
  travis-build!
  travis-support!
  vagrant (~> 1.0.2)
  vagrant-vbguest<|MERGE_RESOLUTION|>--- conflicted
+++ resolved
@@ -6,18 +6,14 @@
       net-ssh (~> 2.1)
 
 GIT
-<<<<<<< HEAD
-  remote: https://github.com/travis-ci/travis-build.git
-=======
   remote: https://github.com/travis-ci/travis-build
->>>>>>> d388e02e
-  revision: 6411bcea6c583de2bca8fddab02aa9ef65d2a085
+  revision: b13f0de3584c531ef254ab18c61bb569465a387b
   specs:
     travis-build (0.2.0)
 
 GIT
   remote: https://github.com/travis-ci/travis-support
-  revision: d978ec91ffb454b4e2529a2f967a15e883e8a6b6
+  revision: 58ccfbd9706f0247fb54e617dbfedc28eef798f2
   specs:
     travis-support (0.0.1)
 
@@ -27,7 +23,7 @@
     activesupport (3.2.3)
       i18n (~> 0.6)
       multi_json (~> 1.0)
-    addressable (2.2.7)
+    addressable (2.2.8)
     archive-tar-minitar (0.5.2)
     bouncy-castle-java (1.5.0146.1)
     childprocess (0.3.2)
@@ -47,7 +43,7 @@
     json (1.5.4-java)
     log4r (1.1.10)
     metaclass (0.0.1)
-    mocha (0.11.2)
+    mocha (0.11.4)
       metaclass (~> 0.0.1)
     multi_json (1.2.0)
     multipart-post (1.1.5)
@@ -56,14 +52,14 @@
     net-ssh (2.2.2)
     rack (1.4.1)
     rake (0.9.2.2)
-    rspec (2.9.0)
-      rspec-core (~> 2.9.0)
-      rspec-expectations (~> 2.9.0)
-      rspec-mocks (~> 2.9.0)
-    rspec-core (2.9.0)
-    rspec-expectations (2.9.1)
+    rspec (2.10.0)
+      rspec-core (~> 2.10.0)
+      rspec-expectations (~> 2.10.0)
+      rspec-mocks (~> 2.10.0)
+    rspec-core (2.10.0)
+    rspec-expectations (2.10.0)
       diff-lcs (~> 1.1.3)
-    rspec-mocks (2.9.0)
+    rspec-mocks (2.10.1)
     simple_states (0.1.0.pre2)
       activesupport
       hashr (~> 0.0.10)
@@ -72,7 +68,7 @@
       simplecov-html (~> 0.5.3)
     simplecov-html (0.5.3)
     thor (0.14.6)
-    vagrant (1.0.2)
+    vagrant (1.0.3)
       archive-tar-minitar (= 0.5.2)
       childprocess (~> 0.3.1)
       erubis (~> 2.7.0)
@@ -81,7 +77,7 @@
       log4r (~> 1.1.9)
       net-scp (~> 1.0.4)
       net-ssh (~> 2.2.2)
-    vagrant-vbguest (0.3.0)
+    vagrant-vbguest (0.3.2)
       vagrant (>= 0.9.4)
 
 PLATFORMS
