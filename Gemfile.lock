--- conflicted
+++ resolved
@@ -28,11 +28,7 @@
 
 GIT
   remote: https://github.com/travis-ci/travis-support
-<<<<<<< HEAD
-  revision: fe5e9013d99f8f38b9560cbd3150146914e2c138
-=======
   revision: e3e09d89fc8d86e89c4f1aeb4ff55214e00bd44b
->>>>>>> c1e175b5
   specs:
     travis-support (0.0.1)
 
@@ -47,13 +43,10 @@
     atomic (1.0.1-java)
     avl_tree (1.1.3)
     bouncy-castle-java (1.5.0146.1)
-<<<<<<< HEAD
     builder (3.1.4)
     celluloid (0.12.4)
       facter (>= 1.6.12)
       timers (>= 1.0.0)
-=======
->>>>>>> c1e175b5
     childprocess (0.3.6)
       ffi (~> 1.0, >= 1.0.6)
     diff-lcs (1.1.3)
@@ -65,7 +58,6 @@
       multipart-post (~> 1.1)
       rack (~> 1.1)
     ffi (1.2.0-java)
-<<<<<<< HEAD
     fog (1.8.0)
       builder
       excon (~> 0.14)
@@ -83,13 +75,6 @@
     i18n (0.6.1)
     jruby-openssl (0.7.4)
       bouncy-castle-java
-=======
-    hashr (0.0.22)
-    hot_bunnies (1.4.0-java)
-    i18n (0.6.1)
-    jruby-openssl (0.7.7)
-      bouncy-castle-java (>= 1.5.0146.1)
->>>>>>> c1e175b5
     json (1.7.5-java)
     log4r (1.1.10)
     metaclass (0.0.1)
@@ -105,10 +90,7 @@
     net-scp (1.0.4)
       net-ssh (>= 1.99.1)
     net-ssh (2.6.2)
-<<<<<<< HEAD
-    nokogiri (1.5.5-java)
-=======
->>>>>>> c1e175b5
+    nokogiri (1.5.6-java)
     rack (1.4.1)
     rake (0.9.6)
     rspec (2.12.0)
@@ -116,16 +98,10 @@
       rspec-expectations (~> 2.12.0)
       rspec-mocks (~> 2.12.0)
     rspec-core (2.12.2)
-<<<<<<< HEAD
-    rspec-expectations (2.12.0)
+    rspec-expectations (2.12.1)
       diff-lcs (~> 1.1.3)
     rspec-mocks (2.12.0)
     ruby-hmac (0.4.0)
-=======
-    rspec-expectations (2.12.1)
-      diff-lcs (~> 1.1.3)
-    rspec-mocks (2.12.0)
->>>>>>> c1e175b5
     simple_states (0.1.0.pre2)
       activesupport
       hashr (~> 0.0.10)
@@ -134,10 +110,7 @@
       simplecov-html (~> 0.7.1)
     simplecov-html (0.7.1)
     thor (0.14.6)
-<<<<<<< HEAD
     timers (1.0.2)
-=======
->>>>>>> c1e175b5
     vagrant-vbguest (0.5.1)
 
 PLATFORMS
@@ -149,11 +122,7 @@
   fog
   hashr (~> 0.0.18)
   hot_bunnies (~> 1.4.0)
-<<<<<<< HEAD
   jruby-openssl (= 0.7.4)
-=======
-  jruby-openssl (~> 0.7.4)
->>>>>>> c1e175b5
   json
   metriks
   mocha (~> 0.11.0)
