GIT
  remote: git://github.com/ruby-amqp/evented-spec.git
  revision: 2ac2d2a3fb32836c1b8631846d24e0b6d82f4aef
  specs:
    evented-spec (0.10.0.pre)

GEM
  remote: http://rubygems.org/
  specs:
    addressable (2.2.6)
    archive-tar-minitar (0.5.2)
    bouncy-castle-java (1.5.0146.1)
    erubis (2.7.0)
    faraday (0.7.4)
      addressable (~> 2.2.6)
      multipart-post (~> 1.1.0)
      rack (>= 1.1.0, < 2)
    ffi (1.0.9)
    ffi (1.0.9-java)
    god (0.11.0)
    hashr (0.0.15)
    hot_bunnies (1.1.3-java)
    i18n (0.5.0)
    jruby-openssl (0.7.4)
      bouncy-castle-java
    json (1.5.4)
    json (1.5.4-java)
    mario (0.0.6)
    metaclass (0.0.1)
    minitest (2.6.1)
    minitest_tu_shim (1.3.2)
      minitest (>= 1.6.0)
    mocha (0.10.0)
      metaclass (~> 0.0.1)
    multi_json (1.0.3)
    multipart-post (1.1.3)
    net-scp (1.0.4)
      net-ssh (>= 1.99.1)
    net-ssh (2.1.4)
    net-ssh-shell (0.2.0)
      net-ssh (~> 2.1.0)
    rack (1.3.3)
    rake (0.9.2)
    rdiscount (1.6.8)
    test_declarative (0.0.5)
    thor (0.14.6)
    vagrant (0.7.8)
      archive-tar-minitar (= 0.5.2)
      erubis (~> 2.7.0)
      i18n (~> 0.5.0)
      json (~> 1.5.1)
      mario (~> 0.0.6)
      net-scp (~> 1.0.4)
      net-ssh (~> 2.1.4)
      thor (~> 0.14.6)
      virtualbox (~> 0.8.3)
    virtualbox (0.8.6)
      ffi (~> 1.0)
    yard (0.7.2)

PLATFORMS
  java
  ruby

DEPENDENCIES
  evented-spec!
  faraday (~> 0.7.3)
  god
  hashr (~> 0.0.13)
  hot_bunnies
  jruby-openssl
  json
  minitest
  minitest_tu_shim
  mocha
  multi_json
<<<<<<< HEAD
  net-ssh-shell
=======
  net-ssh-shell (~> 0.2.0)
>>>>>>> 3c15a85e
  rake (~> 0.9.2)
  rdiscount
  test_declarative
  thor
  vagrant (~> 0.7.0)
  yard (~> 0.7.1)<|MERGE_RESOLUTION|>--- conflicted
+++ resolved
@@ -74,11 +74,7 @@
   minitest_tu_shim
   mocha
   multi_json
-<<<<<<< HEAD
-  net-ssh-shell
-=======
   net-ssh-shell (~> 0.2.0)
->>>>>>> 3c15a85e
   rake (~> 0.9.2)
   rdiscount
   test_declarative
