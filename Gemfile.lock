GIT
  remote: http://github.com/joshk/docker-api
  revision: 0fc60c7b9db7a3e9abfd7f426f6cf9649b6fdef5
  specs:
    docker-api (1.3.0)
      archive-tar-minitar
      excon (>= 0.22.0)
      json

GIT
  remote: http://github.com/travis-ci/fog
  revision: 34e03180370abdd61903bbc5cb3564e54bd1eec1
  specs:
    fog (1.10.1)
      builder
      excon (~> 0.20)
      formatador (~> 0.2.0)
      json (~> 1.7)
      mime-types
      net-scp (~> 1.1)
      net-ssh (>= 2.1.3)
      nokogiri (~> 1.5.0)
      ruby-hmac

GIT
  remote: https://github.com/celluloid/celluloid
  revision: 8a8d92582b01c7347ef1b90e9c89189afbed7786
  ref: 8a8d925
  specs:
    celluloid (0.15.0.pre)
      timers (>= 1.0.0)

GIT
  remote: https://github.com/joshk/sshjr
  revision: 35c2fdf006295a1d2c1da77b81f39ac5deb89e9e
  specs:
    sshjr (0.1.0)

GIT
  remote: https://github.com/joshk/vagrant
  revision: 8ccf5a2ee1d563a6eca39dafaeb05fdcc3b72a98
  branch: 1-0-stable
  specs:
    vagrant (1.0.7.dev)
      archive-tar-minitar (= 0.5.2)
      childprocess (~> 0.3.1)
      erubis (~> 2.7.0)
      i18n (~> 0.6.0)
      json (~> 1.5)
      log4r (~> 1.1.9)
      net-scp (~> 1.0)
      net-ssh (~> 2.2)

GIT
  remote: https://github.com/travis-ci/travis-build
<<<<<<< HEAD
  revision: a3d04607a0e5917f258e1a297d1bab1de6f73c16
=======
  revision: 85fe4c5070dc2e6d08125b4f0feda2738d328819
  branch: sf-te
>>>>>>> 05bae375
  specs:
    travis-build (0.0.1)

GIT
  remote: https://github.com/travis-ci/travis-support
  revision: fffb09b3e6967cdb6c33f04ac7f7840a8df77400
  specs:
    travis-support (0.0.1)

GEM
  remote: https://rubygems.org/
  specs:
    activesupport (3.2.14)
      i18n (~> 0.6, >= 0.6.4)
      multi_json (~> 1.0)
    addressable (2.3.5)
    archive-tar-minitar (0.5.2)
<<<<<<< HEAD
    atomic (1.1.14-java)
=======
    atomic (1.1.13)
    atomic (1.1.13-java)
>>>>>>> 05bae375
    avl_tree (1.1.3)
    bouncy-castle-java (1.5.0147)
    builder (3.2.2)
    childprocess (0.3.9)
      ffi (~> 1.0, >= 1.0.11)
    diff-lcs (1.2.4)
    erubis (2.7.0)
    excon (0.25.3)
    faraday (0.7.6)
      addressable (~> 2.2)
      multipart-post (~> 1.1)
      rack (~> 1.1)
    faraday_middleware (0.9.0)
      faraday (>= 0.7.4, < 0.9)
    ffi (1.9.0)
    ffi (1.9.0-java)
    formatador (0.2.4)
    hashr (0.0.22)
    hitimes (1.2.1)
    hitimes (1.2.1-java)
    i18n (0.6.5)
    jruby-openssl (0.8.10)
      bouncy-castle-java (>= 1.5.0147)
    json (1.8.0)
    json (1.8.0-java)
    log4r (1.1.10)
    march_hare (2.0.0.rc1-java)
    metaclass (0.0.1)
    metriks (0.9.9.5)
      atomic (~> 1.0)
      avl_tree (~> 1.1.2)
      hitimes (~> 1.1)
    micromachine (1.1.0)
    mime-types (1.25)
    mocha (0.11.4)
      metaclass (~> 0.0.1)
    multi_json (1.2.0)
    multipart-post (1.2.0)
    net-scp (1.1.2)
      net-ssh (>= 2.6.5)
    net-ssh (2.6.8)
    nokogiri (1.5.10)
    nokogiri (1.5.10-java)
    rack (1.5.2)
    rake (0.9.6)
    rspec (2.14.1)
      rspec-core (~> 2.14.0)
      rspec-expectations (~> 2.14.0)
      rspec-mocks (~> 2.14.0)
    rspec-core (2.14.5)
    rspec-expectations (2.14.3)
      diff-lcs (>= 1.1.3, < 2.0)
    rspec-mocks (2.14.3)
    ruby-hmac (0.4.0)
    simplecov (0.7.1)
      multi_json (~> 1.0)
      simplecov-html (~> 0.7.1)
    simplecov-html (0.7.1)
    thor (0.14.6)
    timers (1.1.0)
    travis-saucelabs-api (0.0.2)
      faraday (~> 0.7)
      faraday_middleware (~> 0.9)
      thor (~> 0.14)
    vagrant-vbguest (0.9.0)
      i18n (~> 0.6.0)
      log4r (~> 1.1.9)
      micromachine (~> 1.1.0)

PLATFORMS
  java
  ruby

DEPENDENCIES
  activesupport
  celluloid!
  docker-api!
  excon (~> 0.25.1)
  faraday (~> 0.7.5)
  fog!
  hashr (~> 0.0.18)
  jruby-openssl (~> 0.8.0)
  json
  march_hare (= 2.0.0.rc1)
  metriks
  mocha (~> 0.11.0)
  multi_json (~> 1.2.0)
  net-ssh (~> 2.6.8)
  rake (~> 0.9.2)
  rspec
  simplecov (>= 0.4.0)
  sshjr!
  thor (~> 0.14.6)
  travis-build!
  travis-saucelabs-api (~> 0.0)
  travis-support!
  vagrant!
  vagrant-vbguest<|MERGE_RESOLUTION|>--- conflicted
+++ resolved
@@ -53,12 +53,7 @@
 
 GIT
   remote: https://github.com/travis-ci/travis-build
-<<<<<<< HEAD
   revision: a3d04607a0e5917f258e1a297d1bab1de6f73c16
-=======
-  revision: 85fe4c5070dc2e6d08125b4f0feda2738d328819
-  branch: sf-te
->>>>>>> 05bae375
   specs:
     travis-build (0.0.1)
 
@@ -76,12 +71,7 @@
       multi_json (~> 1.0)
     addressable (2.3.5)
     archive-tar-minitar (0.5.2)
-<<<<<<< HEAD
     atomic (1.1.14-java)
-=======
-    atomic (1.1.13)
-    atomic (1.1.13-java)
->>>>>>> 05bae375
     avl_tree (1.1.3)
     bouncy-castle-java (1.5.0147)
     builder (3.2.2)
@@ -96,16 +86,13 @@
       rack (~> 1.1)
     faraday_middleware (0.9.0)
       faraday (>= 0.7.4, < 0.9)
-    ffi (1.9.0)
     ffi (1.9.0-java)
     formatador (0.2.4)
     hashr (0.0.22)
-    hitimes (1.2.1)
     hitimes (1.2.1-java)
     i18n (0.6.5)
     jruby-openssl (0.8.10)
       bouncy-castle-java (>= 1.5.0147)
-    json (1.8.0)
     json (1.8.0-java)
     log4r (1.1.10)
     march_hare (2.0.0.rc1-java)
@@ -123,7 +110,6 @@
     net-scp (1.1.2)
       net-ssh (>= 2.6.5)
     net-ssh (2.6.8)
-    nokogiri (1.5.10)
     nokogiri (1.5.10-java)
     rack (1.5.2)
     rake (0.9.6)
@@ -153,7 +139,6 @@
 
 PLATFORMS
   java
-  ruby
 
 DEPENDENCIES
   activesupport
