--- conflicted
+++ resolved
@@ -16,10 +16,7 @@
 GIT
   remote: https://github.com/henrikhodne/travis-saucelabs-api.git
   revision: c82f1a55e014a5d0325a033e84f2df0aacc8340d
-<<<<<<< HEAD
   tag: v0.0.1
-=======
->>>>>>> 77334a5e
   specs:
     travis-saucelabs-api (0.0.1)
       faraday (~> 0.7)
@@ -49,11 +46,7 @@
 
 GIT
   remote: https://github.com/travis-ci/travis-build
-<<<<<<< HEAD
-  revision: 20a2f1200ca1a1ad38e49e7218d965029344a423
-=======
   revision: 8ef286467e3185bfc3e43facdacc0c3e32e85808
->>>>>>> 77334a5e
   specs:
     travis-build (0.0.1)
 
