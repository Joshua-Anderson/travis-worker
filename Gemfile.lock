GIT
  remote: git://github.com/travis-ci/travis-build.git
  revision: 7e3d89c8717c3277de5bf5a20153a35cdaba65b6
  specs:
    travis-build (0.2.0)

GEM
  remote: http://rubygems.org/
  specs:
<<<<<<< HEAD
    activesupport (3.1.1)
      multi_json (~> 1.0)
    addressable (2.2.6)
=======
>>>>>>> a20ef86c
    archive-tar-minitar (0.5.2)
    bouncy-castle-java (1.5.0146.1)
    diff-lcs (1.1.3)
    erubis (2.7.0)
    ffi (1.0.9)
    ffi (1.0.9-java)
    god (0.11.0)
    hashr (0.0.16)
    hot_bunnies (1.2.0-java)
    i18n (0.6.0)
    jruby-openssl (0.7.4)
      bouncy-castle-java
    json (1.5.4)
    json (1.5.4-java)
    metaclass (0.0.1)
    minitest (2.6.1)
    minitest_tu_shim (1.3.2)
      minitest (>= 1.6.0)
    mocha (0.10.0)
      metaclass (~> 0.0.1)
    multi_json (1.0.3)
    net-scp (1.0.4)
      net-ssh (>= 1.99.1)
    net-ssh (2.1.4)
    net-ssh-shell (0.2.0)
      net-ssh (~> 2.1.0)
    rake (0.9.2)
    rdiscount (1.6.8)
    rspec (2.6.0)
      rspec-core (~> 2.6.0)
      rspec-expectations (~> 2.6.0)
      rspec-mocks (~> 2.6.0)
    rspec-core (2.6.4)
    rspec-expectations (2.6.0)
      diff-lcs (~> 1.1.2)
    rspec-mocks (2.6.0)
    simple_states (0.0.9)
      activesupport
      hashr (~> 0.0.10)
    simplecov (0.5.3)
      multi_json (~> 1.0.3)
      simplecov-html (~> 0.5.3)
    simplecov-html (0.5.3)
    test_declarative (0.0.5)
    thor (0.14.6)
    vagrant (0.8.7)
      archive-tar-minitar (= 0.5.2)
      erubis (~> 2.7.0)
      i18n (~> 0.6.0)
      json (~> 1.5.1)
      net-scp (~> 1.0.4)
      net-ssh (~> 2.1.4)
      thor (~> 0.14.6)
      virtualbox (~> 0.9.1)
    virtualbox (0.9.2)
      ffi (~> 1.0.9)
    yard (0.7.2)

PLATFORMS
  java
  ruby

DEPENDENCIES
  god
  hashr (~> 0.0.13)
  hot_bunnies (>= 1.2.0)
  jruby-openssl
  json
  minitest
  minitest_tu_shim
  mocha
  multi_json
  net-ssh-shell (~> 0.2.0)
  rake (~> 0.9.2)
  rdiscount
  rspec
  simple_states
  simplecov (>= 0.4.0)
  test_declarative
  thor
  travis-build!
  vagrant (~> 0.8.0)
  yard (~> 0.7.1)<|MERGE_RESOLUTION|>--- conflicted
+++ resolved
@@ -7,12 +7,8 @@
 GEM
   remote: http://rubygems.org/
   specs:
-<<<<<<< HEAD
     activesupport (3.1.1)
       multi_json (~> 1.0)
-    addressable (2.2.6)
-=======
->>>>>>> a20ef86c
     archive-tar-minitar (0.5.2)
     bouncy-castle-java (1.5.0146.1)
     diff-lcs (1.1.3)
