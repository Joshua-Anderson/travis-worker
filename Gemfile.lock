--- conflicted
+++ resolved
@@ -53,21 +53,13 @@
 
 GIT
   remote: https://github.com/travis-ci/travis-build
-<<<<<<< HEAD
-  revision: 4570c021fc530589fac21b8d82318b305256c666
-=======
-  revision: 053844ea83a72eafc898d0062448f1b965e7dc9d
->>>>>>> 5522d876
+  revision: a3d04607a0e5917f258e1a297d1bab1de6f73c16
   specs:
     travis-build (0.0.1)
 
 GIT
   remote: https://github.com/travis-ci/travis-support
-<<<<<<< HEAD
-  revision: 7c69fe727968b31551ce3acbe0d4f2e0e5bc8fa3
-=======
   revision: fffb09b3e6967cdb6c33f04ac7f7840a8df77400
->>>>>>> 5522d876
   specs:
     travis-support (0.0.1)
 
@@ -79,8 +71,7 @@
       multi_json (~> 1.0)
     addressable (2.3.5)
     archive-tar-minitar (0.5.2)
-    atomic (1.1.13)
-    atomic (1.1.13-java)
+    atomic (1.1.14-java)
     avl_tree (1.1.3)
     bouncy-castle-java (1.5.0147)
     builder (3.2.2)
@@ -95,17 +86,14 @@
       rack (~> 1.1)
     faraday_middleware (0.9.0)
       faraday (>= 0.7.4, < 0.9)
-    ffi (1.9.0)
     ffi (1.9.0-java)
     formatador (0.2.4)
     hashr (0.0.22)
-    hitimes (1.2.1)
     hitimes (1.2.1-java)
     hot_bunnies (2.0.0.pre13-java)
     i18n (0.6.5)
-    jruby-openssl (0.8.8)
+    jruby-openssl (0.8.10)
       bouncy-castle-java (>= 1.5.0147)
-    json (1.8.0)
     json (1.8.0-java)
     log4r (1.1.10)
     metaclass (0.0.1)
@@ -113,7 +101,7 @@
       atomic (~> 1.0)
       avl_tree (~> 1.1.2)
       hitimes (~> 1.1)
-    micromachine (1.0.4)
+    micromachine (1.1.0)
     mime-types (1.25)
     mocha (0.11.4)
       metaclass (~> 0.0.1)
@@ -122,7 +110,6 @@
     net-scp (1.1.2)
       net-ssh (>= 2.6.5)
     net-ssh (2.6.8)
-    nokogiri (1.5.10)
     nokogiri (1.5.10-java)
     rack (1.5.2)
     rake (0.9.6)
@@ -131,7 +118,7 @@
       rspec-expectations (~> 2.14.0)
       rspec-mocks (~> 2.14.0)
     rspec-core (2.14.5)
-    rspec-expectations (2.14.2)
+    rspec-expectations (2.14.3)
       diff-lcs (>= 1.1.3, < 2.0)
     rspec-mocks (2.14.3)
     ruby-hmac (0.4.0)
@@ -145,14 +132,13 @@
       faraday (~> 0.7)
       faraday_middleware (~> 0.9)
       thor (~> 0.14)
-    vagrant-vbguest (0.8.0)
+    vagrant-vbguest (0.9.0)
       i18n (~> 0.6.0)
       log4r (~> 1.1.9)
-      micromachine (~> 1.0.4)
+      micromachine (~> 1.1.0)
 
 PLATFORMS
   java
-  ruby
 
 DEPENDENCIES
   activesupport
