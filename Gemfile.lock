GIT
  remote: git://github.com/travis-ci/travis-build.git
<<<<<<< HEAD
  revision: b2693047c532c26d59010c50b9ca5d321ba51bca
=======
  revision: a0f36b0710f90e3cd07f961b3f02b58e507396aa
  ref: refactor-length-limit
>>>>>>> 6be37389
  specs:
    travis-build (0.2.0)

GIT
  remote: git://github.com/travis-ci/travis-support.git
  revision: b952e1aa2a9ea6f8e07db6a6cbe9f2245fb8a55b
  specs:
    travis-support (0.0.1)

GEM
  remote: http://rubygems.org/
  specs:
    activesupport (3.2.1)
      i18n (~> 0.6)
      multi_json (~> 1.0)
    addressable (2.2.7)
    archive-tar-minitar (0.5.2)
    bouncy-castle-java (1.5.0146.1)
    diff-lcs (1.1.3)
    erubis (2.7.0)
    faraday (0.7.6)
      addressable (~> 2.2)
      multipart-post (~> 1.1)
      rack (~> 1.1)
    ffi (1.0.11)
    ffi (1.0.11-java)
    hashr (0.0.19)
    hot_bunnies (1.3.5-java)
    i18n (0.6.0)
    jruby-openssl (0.7.6.1)
      bouncy-castle-java (>= 1.5.0146.1)
    json (1.5.4)
    json (1.5.4-java)
    metaclass (0.0.1)
    mocha (0.10.4)
      metaclass (~> 0.0.1)
    multi_json (1.0.4)
    multipart-post (1.1.5)
    net-scp (1.0.4)
      net-ssh (>= 1.99.1)
    net-ssh (2.1.4)
    net-ssh-shell (0.2.0)
      net-ssh (~> 2.1.0)
    rack (1.4.1)
    rake (0.9.2.2)
    rspec (2.8.0)
      rspec-core (~> 2.8.0)
      rspec-expectations (~> 2.8.0)
      rspec-mocks (~> 2.8.0)
    rspec-core (2.8.0)
    rspec-expectations (2.8.0)
      diff-lcs (~> 1.1.2)
    rspec-mocks (2.8.0)
    simple_states (0.1.0.pre2)
      activesupport
      hashr (~> 0.0.10)
    simplecov (0.6.0)
      multi_json (~> 1.0)
      simplecov-html (~> 0.5.3)
    simplecov-html (0.5.3)
    thor (0.14.6)
    vagrant (0.8.10)
      archive-tar-minitar (= 0.5.2)
      erubis (~> 2.7.0)
      i18n (~> 0.6.0)
      json (~> 1.5.1)
      net-scp (~> 1.0.4)
      net-ssh (~> 2.1.4)
      thor (~> 0.14.6)
      virtualbox (~> 0.9.1)
    virtualbox (0.9.2)
      ffi (~> 1.0.9)

PLATFORMS
  java
  ruby

DEPENDENCIES
  faraday (~> 0.7.5)
  hashr (~> 0.0.18)
  hot_bunnies (~> 1.3.3)
  jruby-openssl (~> 0.7.4)
  json
  mocha
  multi_json (~> 1.0.4)
  net-ssh-shell (~> 0.2.0)
  rake (~> 0.9.2)
  rspec
  simple_states (~> 0.1.0.pre2)
  simplecov (>= 0.4.0)
  thor (~> 0.14.6)
  travis-build!
  travis-support!
  vagrant (~> 0.8.10)<|MERGE_RESOLUTION|>--- conflicted
+++ resolved
@@ -1,11 +1,7 @@
 GIT
   remote: git://github.com/travis-ci/travis-build.git
-<<<<<<< HEAD
-  revision: b2693047c532c26d59010c50b9ca5d321ba51bca
-=======
   revision: a0f36b0710f90e3cd07f961b3f02b58e507396aa
   ref: refactor-length-limit
->>>>>>> 6be37389
   specs:
     travis-build (0.2.0)
 
@@ -30,14 +26,12 @@
       addressable (~> 2.2)
       multipart-post (~> 1.1)
       rack (~> 1.1)
-    ffi (1.0.11)
     ffi (1.0.11-java)
     hashr (0.0.19)
     hot_bunnies (1.3.5-java)
     i18n (0.6.0)
     jruby-openssl (0.7.6.1)
       bouncy-castle-java (>= 1.5.0146.1)
-    json (1.5.4)
     json (1.5.4-java)
     metaclass (0.0.1)
     mocha (0.10.4)
@@ -62,7 +56,7 @@
     simple_states (0.1.0.pre2)
       activesupport
       hashr (~> 0.0.10)
-    simplecov (0.6.0)
+    simplecov (0.6.1)
       multi_json (~> 1.0)
       simplecov-html (~> 0.5.3)
     simplecov-html (0.5.3)
@@ -81,7 +75,6 @@
 
 PLATFORMS
   java
-  ruby
 
 DEPENDENCIES
   faraday (~> 0.7.5)
