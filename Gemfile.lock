GIT
  remote: http://github.com/joshk/docker-api
  revision: 0fc60c7b9db7a3e9abfd7f426f6cf9649b6fdef5
  specs:
    docker-api (1.3.0)
      archive-tar-minitar
      excon (>= 0.22.0)
      json

GIT
  remote: http://github.com/travis-ci/fog
  revision: 34e03180370abdd61903bbc5cb3564e54bd1eec1
  specs:
    fog (1.10.1)
      builder
      excon (~> 0.20)
      formatador (~> 0.2.0)
      json (~> 1.7)
      mime-types
      net-scp (~> 1.1)
      net-ssh (>= 2.1.3)
      nokogiri (~> 1.5.0)
      ruby-hmac

GIT
  remote: https://github.com/celluloid/celluloid
  revision: b595996d116131e1eca02e9699f239b0dd4a5a31
  ref: b595996
  specs:
    celluloid (0.15.0.pre)
      timers (>= 1.0.0)

GIT
  remote: https://github.com/joshk/sshjr
  revision: 35c2fdf006295a1d2c1da77b81f39ac5deb89e9e
  specs:
    sshjr (0.1.0)

GIT
  remote: https://github.com/joshk/vagrant
  revision: 8ccf5a2ee1d563a6eca39dafaeb05fdcc3b72a98
  branch: 1-0-stable
  specs:
    vagrant (1.0.7.dev)
      archive-tar-minitar (= 0.5.2)
      childprocess (~> 0.3.1)
      erubis (~> 2.7.0)
      i18n (~> 0.6.0)
      json (~> 1.5)
      log4r (~> 1.1.9)
      net-scp (~> 1.0)
      net-ssh (~> 2.2)

GIT
  remote: https://github.com/travis-ci/travis-build
  revision: 7e78698c40f037da9d18579345ae041c6cd43189
  specs:
    travis-build (0.0.1)

GIT
  remote: https://github.com/travis-ci/travis-support
  revision: 5abd0525293de322e755b2682740500a26a2c61a
  specs:
    travis-support (0.0.1)

GEM
  remote: https://rubygems.org/
  specs:
    activesupport (3.2.14)
      i18n (~> 0.6, >= 0.6.4)
      multi_json (~> 1.0)
    addressable (2.3.5)
    archive-tar-minitar (0.5.2)
<<<<<<< HEAD
    atomic (1.1.10-java)
=======
    atomic (1.1.12-java)
>>>>>>> fbe97b76
    avl_tree (1.1.3)
    bouncy-castle-java (1.5.0147)
    builder (3.2.2)
    childprocess (0.3.9)
      ffi (~> 1.0, >= 1.0.11)
    diff-lcs (1.2.4)
    erubis (2.7.0)
    excon (0.25.3)
    faraday (0.7.6)
      addressable (~> 2.2)
      multipart-post (~> 1.1)
      rack (~> 1.1)
    faraday_middleware (0.9.0)
      faraday (>= 0.7.4, < 0.9)
    ffi (1.9.0-java)
    formatador (0.2.4)
    hashr (0.0.22)
    hitimes (1.2.1-java)
    hot_bunnies (2.0.0.pre10-java)
    i18n (0.6.4)
    jruby-openssl (0.8.8)
      bouncy-castle-java (>= 1.5.0147)
    json (1.8.0-java)
    log4r (1.1.10)
    metaclass (0.0.1)
    metriks (0.9.9.5)
      atomic (~> 1.0)
      avl_tree (~> 1.1.2)
      hitimes (~> 1.1)
    micromachine (1.0.4)
    mime-types (1.23)
    mocha (0.11.4)
      metaclass (~> 0.0.1)
    multi_json (1.2.0)
    multipart-post (1.2.0)
    net-scp (1.1.2)
      net-ssh (>= 2.6.5)
    net-ssh (2.6.8)
    nokogiri (1.5.10-java)
    rack (1.5.2)
    rake (0.9.6)
    rspec (2.14.1)
      rspec-core (~> 2.14.0)
      rspec-expectations (~> 2.14.0)
      rspec-mocks (~> 2.14.0)
    rspec-core (2.14.4)
    rspec-expectations (2.14.1)
      diff-lcs (>= 1.1.3, < 2.0)
<<<<<<< HEAD
    rspec-mocks (2.14.2)
=======
    rspec-mocks (2.14.3)
>>>>>>> fbe97b76
    ruby-hmac (0.4.0)
    simplecov (0.7.1)
      multi_json (~> 1.0)
      simplecov-html (~> 0.7.1)
    simplecov-html (0.7.1)
    thor (0.14.6)
    timers (1.1.0)
    travis-saucelabs-api (0.0.2)
      faraday (~> 0.7)
      faraday_middleware (~> 0.9)
      thor (~> 0.14)
    vagrant-vbguest (0.8.0)
      i18n (~> 0.6.0)
      log4r (~> 1.1.9)
      micromachine (~> 1.0.4)

PLATFORMS
  java

DEPENDENCIES
  activesupport
  celluloid!
  docker-api!
  excon (~> 0.25.1)
  faraday (~> 0.7.5)
  fog!
  hashr (~> 0.0.18)
  hot_bunnies (= 2.0.0.pre10)
  jruby-openssl (~> 0.8.0)
  json
  metriks
  mocha (~> 0.11.0)
  multi_json (~> 1.2.0)
  net-ssh (~> 2.6.8)
  rake (~> 0.9.2)
  rspec
  simplecov (>= 0.4.0)
  sshjr!
  thor (~> 0.14.6)
  travis-build!
  travis-saucelabs-api (~> 0.0)
  travis-support!
  vagrant!
  vagrant-vbguest<|MERGE_RESOLUTION|>--- conflicted
+++ resolved
@@ -71,11 +71,7 @@
       multi_json (~> 1.0)
     addressable (2.3.5)
     archive-tar-minitar (0.5.2)
-<<<<<<< HEAD
-    atomic (1.1.10-java)
-=======
     atomic (1.1.12-java)
->>>>>>> fbe97b76
     avl_tree (1.1.3)
     bouncy-castle-java (1.5.0147)
     builder (3.2.2)
@@ -124,11 +120,7 @@
     rspec-core (2.14.4)
     rspec-expectations (2.14.1)
       diff-lcs (>= 1.1.3, < 2.0)
-<<<<<<< HEAD
-    rspec-mocks (2.14.2)
-=======
     rspec-mocks (2.14.3)
->>>>>>> fbe97b76
     ruby-hmac (0.4.0)
     simplecov (0.7.1)
       multi_json (~> 1.0)
