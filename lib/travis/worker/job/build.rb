require "travis/worker/job/base"

module Travis
  module Worker
    module Job
      # Build job implementation that uses the following workflow:
      #
      # * Clones/fetches the repository from {https://github.com GitHub}
      # * Installs dependencies using {http://gembundler.com Bundler}
      # * Switches to the default or specified Ruby implementation with {https://rvm.beginrescueend.com RVM}
      # * Runs one or more build scripts
      #
      # @see Base
      # @see Worker::Config
      class Build < Base

        #
        # API
        #

        # Build exit status
        # @return [Integer] 0 for success, 1 otherwise
        attr_reader :status

        # Output that was collected during build run
        # @return [String]
        attr_reader :log

        def initialize(payload)
          super
          observers << self
          @log = ''
          Travis::Worker.shell.on_output do |data|
            print data
            update(:log => data)
          end
        end

        def start
          notify(:start, :started_at => Time.now)
          update(:log => "Using worker: #{Travis::Worker.name}\n\n")
        end

        def update(data)
          notify(:update, data)
        end

        def finish
          notify(:finish, :log => log, :status => status, :finished_at => Time.now)
          Travis::Worker.shell.close if Travis::Worker.shell
        end

        #
        # Implementation
        #

        protected

        def on_update(data)
          log << data[:log] if data.key?(:log)
        end

        def perform
          if repository.build?
            @status = build! ? 0 : 1
            sleep(Travis::Worker.config.shell.buffer * 2) # TODO hrmmm ...
          else
            @status = 1
          end
        rescue
          @status = 1
          update(:log => "#{$!.class.name}: #{$!.message}\n#{$@.join("\n")}")
        ensure
          update(:log => "\nDone. Build script exited with: #{status}\n")
        end

        def build!
          sandboxed do
            chdir
            setup_env
            repository.checkout(build.commit)
            repository.install && run_scripts
          end
        end

        def setup_env
          exec "rvm use #{config.rvm || 'default'}"
          exec "export BUNDLE_GEMFILE=#{config.gemfile}" if config.gemfile
          Array(config.env).each { |env| exec "export #{env}" } if config.env
        end

        def run_scripts
          %w{before_script script after_script}.each do |type|
            script = config.send(type)
            puts "[jobs.build] Running #{type}"
            break false if script && !run_script(script, :timeout => type)
          end
          puts "[jobs.build] Done running scripts"
<<<<<<< HEAD
        end

        def run_script(script, options = {})
          (script.is_a?(Array) ? script : script.split("\n")).each do |script|
            break false unless exec(script, options)
          end
        end

=======

          false
        end

        def run_script(script, options = {})
          (script.is_a?(Array) ? script : script.split("\n")).each do |script|
            break false unless exec(script, options)
          end
        end

>>>>>>> cb782c32
        def chdir(&block)
          exec "mkdir -p #{build_dir}; cd #{build_dir}", :echo => false
        end
      end # Build
    end # Job
  end # Worker
end # Travis<|MERGE_RESOLUTION|>--- conflicted
+++ resolved
@@ -96,16 +96,6 @@
             break false if script && !run_script(script, :timeout => type)
           end
           puts "[jobs.build] Done running scripts"
-<<<<<<< HEAD
-        end
-
-        def run_script(script, options = {})
-          (script.is_a?(Array) ? script : script.split("\n")).each do |script|
-            break false unless exec(script, options)
-          end
-        end
-
-=======
 
           false
         end
@@ -116,7 +106,6 @@
           end
         end
 
->>>>>>> cb782c32
         def chdir(&block)
           exec "mkdir -p #{build_dir}; cd #{build_dir}", :echo => false
         end
