require 'shellwords'
require 'travis/worker/utils/buffer'
require 'travis/worker/ssh/connector/net_ssh'
require 'travis/worker/ssh/connector/sshjr'
require 'travis/support/logging'
require 'base64'
require 'hashr'

module Travis
  module Worker
    module Ssh
      # Encapsulates an SSH connection to a remote host.
      class Session
        include Logging

        class NoOutputReceivedError < StandardError
          attr_reader :minutes
          def initialize(minutes)
            super("No output has been received in the last #{minutes} minutes, this potentially indicates a stalled build or something wrong with the build itself.\n\nThe build has been terminated")
          end
        end

        CONNECTORS = {
          net_ssh: Connector::NetSSH,
          sshjr:   Connector::SSHJr,
        }

        log_header { "#{name}:shell:session" }

        attr_reader :name, :config

        # Initialize a shell Session
        #
        # config - A hash containing the timeouts, shell buffer time and ssh connection information
        # block - An optional block of commands to be excuted within the session. If
        #         a block is provided then the session will be started, block evaluated,
        #         and then the session will be closed.
        def initialize(name, config)
          @name = name
          @config = Hashr.new(config)
          connector_class = CONNECTORS[@config.connector || :net_ssh]
          @connector = connector_class.new(@config)
        end

        # Connects to the remote host.
        #
        # Returns the Net::SSH::Shell
        def connect(silent = false)
          info "starting ssh session to #{config.host}:#{config.port} ..." unless silent
          @connector.connect
          true
        end

        # Closes the Shell, flushes and resets the buffer
        def close
<<<<<<< HEAD
          Timeout.timeout(5) { @connector.close }
=======
          Timeout::timeout(5) { ssh_session.close if open? }
          true
>>>>>>> 3129619e
        rescue
          warn "ssh connection could not be closed gracefully"
          Metriks.meter('worker.vm.ssh.could_not_close').mark
          false
        ensure
          buffer.stop
          @buffer = nil
        end

        # Allows you to set a callback when output is received from the ssh shell.
        #
        # on_output - The block to be called.
        def on_output(&on_output)
          uuid = Travis.uuid
          @on_output = lambda do |*args, &block|
            Travis.uuid = uuid
            on_output.call(*args, &block)
          end
        end

        # This is where the real SSH shell work is done. The command is run along with
        # callbacks setup for when data is returned. The exit status is also captured
        # when the command has finished running.
        #
        # command - The command to be executed.
        # block   - A block which will be called when output or error output is received
        #           from the shell command.
        #
        # Returns the exit status (0 or 1)
        def exec(command, &block)
          if block
            @connector.exec(command, buffer) do
              buffer_flush_exceeded?
              block.call
            end
          else
            @connector.exec(command, buffer)
          end
        end

        def upload_file(path_and_name, content)
          encoded = Base64.encode64(content).gsub("\n", "")
          command = "(echo #{encoded} | #{decode_base64_command}) >> #{path_and_name}"
          exec(command)
        end

        protected

          def decode_base64_command
            case config.platform
            when :osx
              'base64 -D'
            else
              'base64 -d'
            end
          end

          # Internal: Sets up and returns a buffer to use for the entire ssh session when code
          # is executed.
          def buffer
            @buffer ||= Utils::Buffer.new(config.buffer, log_header: name) do |string|
              @on_output.call(string, :header => log_header) if @on_output
            end
          end

          def buffer_flush_exceeded?
            flushed_limit = Travis::Worker.config.limits.last_flushed

            if (Time.now.to_i - buffer.last_flushed) > (flushed_limit * 60)
              warn "Flushed limit exceeded: @flushed_limit = #{flushed_limit}, now = #{Time.now.to_i}"
              buffer.stop
              raise NoOutputReceivedError.new(flushed_limit.to_s)
            end
          end
      end
    end
  end
end<|MERGE_RESOLUTION|>--- conflicted
+++ resolved
@@ -53,12 +53,8 @@
 
         # Closes the Shell, flushes and resets the buffer
         def close
-<<<<<<< HEAD
           Timeout.timeout(5) { @connector.close }
-=======
-          Timeout::timeout(5) { ssh_session.close if open? }
           true
->>>>>>> 3129619e
         rescue
           warn "ssh connection could not be closed gracefully"
           Metriks.meter('worker.vm.ssh.could_not_close').mark
