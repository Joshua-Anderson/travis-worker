--- conflicted
+++ resolved
@@ -3,12 +3,8 @@
 module Travis
   class Worker
     module VirtualMachine
-<<<<<<< HEAD
-      class VmNotFound < StandardError; end
-=======
       class VmNotFound   < StandardError; end
       class VmFatalError < StandardError; end
->>>>>>> aa7b149d
 
       autoload :VirtualBox, 'travis/worker/virtual_machine/virtual_box'
       autoload :BlueBox,    'travis/worker/virtual_machine/blue_box'
