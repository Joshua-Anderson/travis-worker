require 'test_helper'

class JobRepositoryTest < Test::Unit::TestCase
  include Travis::Job

  Repository.__send__ :public, *Repository.protected_instance_methods(false)

  attr_reader :repository

  def setup
    super
    Repository.any_instance.stubs(:exec)
<<<<<<< HEAD
    @repository = Repository.new('/path/to/build/dir', 'svenfuchs/gem-release', {})
=======
    Dir.stubs(:pwd).returns('/current/directory')
    @repository = Repository.new('svenfuchs/gem-release', {}, Config.new({}))
>>>>>>> d9a95c07
  end

  test 'checkout: clones a repository if the build dir is not a git repository' do
    repository.stubs(:exists?).returns(false)
    repository.expects(:clone)
    repository.checkout
  end

  test 'checkout: fetches a repository if the build dir is a git repository' do
    repository.stubs(:exists?).returns(true)
    repository.expects(:fetch)
    repository.checkout
  end

  test 'clone: clones the repository to the current directory' do
    repository.expects(:exec).with('git clone git://github.com/svenfuchs/gem-release.git /path/to/build/dir')
    repository.clone
  end

  test 'fetch: clones the repository to the current directory' do
    repository.expects(:exec).with('git clean -fdx')
    repository.expects(:exec).with('git fetch')
    repository.fetch
  end

  test 'source: returns the read-only git url' do
    assert_equal 'git://github.com/svenfuchs/gem-release.git', repository.source
  end
end<|MERGE_RESOLUTION|>--- conflicted
+++ resolved
@@ -10,12 +10,7 @@
   def setup
     super
     Repository.any_instance.stubs(:exec)
-<<<<<<< HEAD
     @repository = Repository.new('/path/to/build/dir', 'svenfuchs/gem-release', {})
-=======
-    Dir.stubs(:pwd).returns('/current/directory')
-    @repository = Repository.new('svenfuchs/gem-release', {}, Config.new({}))
->>>>>>> d9a95c07
   end
 
   test 'checkout: clones a repository if the build dir is not a git repository' do
